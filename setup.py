--- conflicted
+++ resolved
@@ -15,11 +15,7 @@
 
 setuptools_info = {
 	'name': 'pmutt',
-<<<<<<< HEAD
-	'version': '1.2.16',
-=======
-	'version': '1.2.16dev',
->>>>>>> b187ac07
+	'version': '1.2.17dev',
 	'author': 'Vlachos Research Group',
 	'author_email': 'vlachos@udel.edu',
 	'description': 'Python Multiscale Thermochemistry Toolbox (pmutt)',
